--- conflicted
+++ resolved
@@ -3,15 +3,8 @@
 
   this.bindFeature = function(id, eventType, action, options) {
 
-<<<<<<< HEAD
-    document.getElementById(id).addEventListener(eventType, function() {
-
-      // reset message to tell user it is working.
-      setMessage("normal", "...");
-=======
     var elem = document.getElementById(id);
     elem.addEventListener("click", function() {
->>>>>>> c139d982
 
       // a little tricky, see http://stackoverflow.com/questions/969743
       backgroundPage.CopyAsMarkdown[action](options, function() {
